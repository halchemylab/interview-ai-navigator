--- conflicted
+++ resolved
@@ -248,14 +248,21 @@
             # Optionally trigger a check immediately if desired
             # self.check_clipboard()
         else:
-            self.toggle_button.config(text="Start Solving Mode")
-            self.update_status("Solving Mode PAUSED.")
-            # Cancel any pending API call when pausing
-            if self.api_call_after_id:
-                self.after_cancel(self.api_call_after_id)
-                self.api_call_after_id = None
-                logging.debug("Cancelled API debounce timer due to pausing.")
-        logging.info(f"Querying {'enabled' if self.query_enabled else 'paused'}")
+            self.toggle_button.config(text="Start Agent Mode")
+        print(f"Querying {'enabled' if self.query_enabled else 'paused'}")
+    
+    def toggle_server(self):
+        global server_running, server_thread
+        if server_running:
+            self.server_label.config(text="Server: Not running")
+            self.server_button.config(text="Start Server for Phone Display")
+            server_running = False
+        else:
+            self.server_label.config(text=f"Server: Running at http://{get_local_ip()}:5001/response")
+            self.server_button.config(text="Stop Server")
+            server_running = True
+            server_thread = threading.Thread(target=app.run, kwargs={"host": "0.0.0.0", "port": 5001, "debug": False, "use_reloader": False}, daemon=True)
+            server_thread.start()
 
 
     def toggle_server(self):
@@ -271,7 +278,6 @@
             self.update_status("Flask server stopped (thread terminated).")
             logging.info("Flask server stopped (daemon thread will exit).")
         else:
-<<<<<<< HEAD
             try:
                 ip_address = get_local_ip()
                 server_url = f"http://{ip_address}:5000/response"
@@ -296,13 +302,6 @@
                 self.update_status(f"Error starting server: {e}")
                 self.server_running = False # Ensure state is correct
 
-=======
-            self.server_label.config(text=f"Server: Running at http://{get_local_ip()}:5001/response")
-            self.server_button.config(text="Stop Server")
-            server_running = True
-            server_thread = threading.Thread(target=app.run, kwargs={"host": "0.0.0.0", "port": 5001, "debug": False, "use_reloader": False}, daemon=True)
-            server_thread.start()
->>>>>>> 5b9082b5
 
     def on_closing(self):
         """Handles the window close event."""
